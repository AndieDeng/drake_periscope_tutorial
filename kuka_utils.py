--- conflicted
+++ resolved
@@ -183,11 +183,7 @@
 
     object_init_frame = RigidBodyFrame(
         "object_init_frame", rbt.world(),
-<<<<<<< HEAD
         [0.8, 0, table_top_z_in_world], [0, 0, 0])
-=======
-        [0.8, 0.15, table_top_z_in_world+0.1], [0, 0, 0])
->>>>>>> 1d6f7ab7
     AddModelInstanceFromUrdfFile(object_urdf_path,
                                  FloatingBaseType.kRollPitchYaw,
                                  object_init_frame, rbt)
